import api from "@/lib/api-client";
import {
  ICopyPageToSpace,
  IExportPageParams,
  IMovePage,
  IMovePageToSpace,
  IPage,
  IPageInput,
  SidebarPagesParams,
} from '@/features/page/types/page.types';
import { IAttachment, IPagination } from "@/lib/types.ts";
import { saveAs } from "file-saver";
<<<<<<< HEAD
import { IFileTask } from '@/features/file-task/types/file-task.types.ts';
=======
import { InfiniteData } from "@tanstack/react-query";
>>>>>>> ce1503af

export async function createPage(data: Partial<IPage>): Promise<IPage> {
  const req = await api.post<IPage>("/pages/create", data);
  return req.data;
}

export async function getPageById(
  pageInput: Partial<IPageInput>,
): Promise<IPage> {
  const req = await api.post<IPage>("/pages/info", pageInput);
  return req.data;
}

export async function updatePage(data: Partial<IPageInput>): Promise<IPage> {
  const req = await api.post<IPage>("/pages/update", data);
  return req.data;
}

export async function deletePage(pageId: string): Promise<void> {
  await api.post("/pages/delete", { pageId });
}

export async function movePage(data: IMovePage): Promise<void> {
  await api.post<void>("/pages/move", data);
}

export async function movePageToSpace(data: IMovePageToSpace): Promise<void> {
  await api.post<void>("/pages/move-to-space", data);
}

export async function copyPageToSpace(data: ICopyPageToSpace): Promise<IPage> {
  const req = await api.post<IPage>("/pages/copy-to-space", data);
  return req.data;
}

export async function getSidebarPages(
  params: SidebarPagesParams,
): Promise<IPagination<IPage>> {
  const req = await api.post("/pages/sidebar-pages", params);
  return req.data;
}

export async function getAllSidebarPages(
  params: SidebarPagesParams,
): Promise<InfiniteData<IPagination<IPage>, unknown>> {
  let page = 1;
  let hasNextPage = false;
  const pages: IPagination<IPage>[] = [];
  const pageParams: number[] = [];

  do {
    const req = await api.post("/pages/sidebar-pages", { ...params, page: page });

    const data: IPagination<IPage> = req.data;
    pages.push(data);
    pageParams.push(page);

    hasNextPage = data.meta.hasNextPage;

    page += 1;
  } while (hasNextPage);

  return {
    pageParams,
    pages,
  };
}

export async function getPageBreadcrumbs(
  pageId: string,
): Promise<Partial<IPage[]>> {
  const req = await api.post("/pages/breadcrumbs", { pageId });
  return req.data;
}

export async function getRecentChanges(
  spaceId?: string,
): Promise<IPagination<IPage>> {
  const req = await api.post("/pages/recent", { spaceId });
  return req.data;
}

export async function exportPage(data: IExportPageParams): Promise<void> {
  const req = await api.post("/pages/export", data, {
    responseType: "blob",
  });

  const fileName = req?.headers["content-disposition"]
    .split("filename=")[1]
    .replace(/"/g, "");

  saveAs(req.data, decodeURIComponent(fileName));
}

export async function importPage(file: File, spaceId: string) {
  const formData = new FormData();
  formData.append("spaceId", spaceId);
  formData.append("file", file);

  const req = await api.post<IPage>("/pages/import", formData, {
    headers: {
      "Content-Type": "multipart/form-data",
    },
  });

  return req.data;
}

export async function importZip(
  file: File,
  spaceId: string,
  source?: string,
): Promise<IFileTask> {
  const formData = new FormData();
  formData.append("spaceId", spaceId);
  formData.append("source", source);
  formData.append("file", file);

  const req = await api.post<any>("/pages/import-zip", formData, {
    headers: {
      "Content-Type": "multipart/form-data",
    },
  });

  return req.data;
}

export async function uploadFile(
  file: File,
  pageId: string,
  attachmentId?: string,
): Promise<IAttachment> {
  const formData = new FormData();
  if (attachmentId) {
    formData.append("attachmentId", attachmentId);
  }
  formData.append("pageId", pageId);
  formData.append("file", file);

  const req = await api.post<IAttachment>("/files/upload", formData, {
    headers: {
      "Content-Type": "multipart/form-data",
    },
  });

  return req as unknown as IAttachment;
}<|MERGE_RESOLUTION|>--- conflicted
+++ resolved
@@ -10,11 +10,8 @@
 } from '@/features/page/types/page.types';
 import { IAttachment, IPagination } from "@/lib/types.ts";
 import { saveAs } from "file-saver";
-<<<<<<< HEAD
+import { InfiniteData } from "@tanstack/react-query";
 import { IFileTask } from '@/features/file-task/types/file-task.types.ts';
-=======
-import { InfiniteData } from "@tanstack/react-query";
->>>>>>> ce1503af
 
 export async function createPage(data: Partial<IPage>): Promise<IPage> {
   const req = await api.post<IPage>("/pages/create", data);
