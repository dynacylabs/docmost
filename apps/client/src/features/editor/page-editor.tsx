--- conflicted
+++ resolved
@@ -87,12 +87,9 @@
   const [isCollabReady, setIsCollabReady] = useState(false);
   const { pageSlug } = useParams();
   const slugId = extractPageSlugId(pageSlug);
-<<<<<<< HEAD
   useAnchorScroll();
-=======
   const userPageEditMode =
     currentUser?.user?.settings?.preferences?.pageEditMode ?? PageEditMode.Edit;
->>>>>>> 65b01038
 
   const localProvider = useMemo(() => {
     const provider = new IndexeddbPersistence(documentName, ydoc);
