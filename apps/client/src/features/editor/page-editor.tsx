import "@/features/editor/styles/index.css";
import React, { useEffect, useMemo, useRef, useState } from "react";
import { IndexeddbPersistence } from "y-indexeddb";
import * as Y from "yjs";
import {
  HocuspocusProvider,
  onAuthenticationFailedParameters,
  WebSocketStatus,
} from "@hocuspocus/provider";
import { EditorContent, EditorProvider, useEditor } from "@tiptap/react";
import {
  collabExtensions,
  mainExtensions,
} from "@/features/editor/extensions/extensions";
import { useAtom } from "jotai";
import useCollaborationUrl from "@/features/editor/hooks/use-collaboration-url";
import { currentUserAtom } from "@/features/user/atoms/current-user-atom";
import {
  pageEditorAtom,
  yjsConnectionStatusAtom,
} from "@/features/editor/atoms/editor-atoms";
import { asideStateAtom } from "@/components/layouts/global/hooks/atoms/sidebar-atom";
import {
  activeCommentIdAtom,
  showCommentPopupAtom,
} from "@/features/comment/atoms/comment-atom";
import CommentDialog from "@/features/comment/components/comment-dialog";
import { EditorBubbleMenu } from "@/features/editor/components/bubble-menu/bubble-menu";
import TableCellMenu from "@/features/editor/components/table/table-cell-menu.tsx";
import TableMenu from "@/features/editor/components/table/table-menu.tsx";
import ImageMenu from "@/features/editor/components/image/image-menu.tsx";
import CalloutMenu from "@/features/editor/components/callout/callout-menu.tsx";
import VideoMenu from "@/features/editor/components/video/video-menu.tsx";
import SubpagesMenu from "@/features/editor/components/subpages/subpages-menu.tsx";
import {
  handleFileDrop,
  handlePaste,
} from "@/features/editor/components/common/editor-paste-handler.tsx";
import LinkMenu from "@/features/editor/components/link/link-menu.tsx";
import ExcalidrawMenu from "./components/excalidraw/excalidraw-menu";
import DrawioMenu from "./components/drawio/drawio-menu";
import { useCollabToken } from "@/features/auth/queries/auth-query.tsx";
import SearchAndReplaceDialog from "@/features/editor/components/search-and-replace/search-and-replace-dialog.tsx";
import { useDebouncedCallback, useDocumentVisibility } from "@mantine/hooks";
import { useIdle } from "@/hooks/use-idle.ts";
import { queryClient } from "@/main.tsx";
import { IPage } from "@/features/page/types/page.types.ts";
import { useParams } from "react-router-dom";
import { extractPageSlugId } from "@/lib";
import { FIVE_MINUTES } from "@/lib/constants.ts";
import { PageEditMode } from "@/features/user/types/user.types.ts";
import { jwtDecode } from "jwt-decode";
<<<<<<< HEAD
import { useAnchorScroll } from "./components/heading/use-anchor-scroll";
=======
import { searchSpotlight } from '@/features/search/constants.ts';
>>>>>>> 04ae1d72

interface PageEditorProps {
  pageId: string;
  editable: boolean;
  content: any;
}

export default function PageEditor({
  pageId,
  editable,
  content,
}: PageEditorProps) {
  const collaborationURL = useCollaborationUrl();
  const [currentUser] = useAtom(currentUserAtom);
  const [, setEditor] = useAtom(pageEditorAtom);
  const [, setAsideState] = useAtom(asideStateAtom);
  const [, setActiveCommentId] = useAtom(activeCommentIdAtom);
  const [showCommentPopup, setShowCommentPopup] = useAtom(showCommentPopupAtom);
  const ydocRef = useRef<Y.Doc | null>(null);
  if (!ydocRef.current) {
    ydocRef.current = new Y.Doc();
  }
  const ydoc = ydocRef.current;
  const [isLocalSynced, setLocalSynced] = useState(false);
  const [isRemoteSynced, setRemoteSynced] = useState(false);
  const [yjsConnectionStatus, setYjsConnectionStatus] = useAtom(
    yjsConnectionStatusAtom
  );
  const menuContainerRef = useRef(null);
  const documentName = `page.${pageId}`;
  const { data: collabQuery, refetch: refetchCollabToken } = useCollabToken();
  const { isIdle, resetIdle } = useIdle(FIVE_MINUTES, { initialState: false });
  const documentState = useDocumentVisibility();
  const [isCollabReady, setIsCollabReady] = useState(false);
  const { pageSlug } = useParams();
  const slugId = extractPageSlugId(pageSlug);
 // useAnchorScroll();
  const userPageEditMode =
    currentUser?.user?.settings?.preferences?.pageEditMode ?? PageEditMode.Edit;

  // Providers only created once per pageId
  const providersRef = useRef<{
    local: IndexeddbPersistence;
    remote: HocuspocusProvider;
  } | null>(null);
  const [providersReady, setProvidersReady] = useState(false);

  const localProvider = providersRef.current?.local;
  const remoteProvider = providersRef.current?.remote;

  // Track when collaborative provider is ready and synced
  const [collabReady, setCollabReady] = useState(false);
  useEffect(() => {
    if (
      remoteProvider?.status === WebSocketStatus.Connected &&
      isLocalSynced &&
      isRemoteSynced
    ) {
      setCollabReady(true);
    }
  }, [remoteProvider?.status, isLocalSynced, isRemoteSynced]);

  useEffect(() => {
    if (!providersRef.current) {
      const local = new IndexeddbPersistence(documentName, ydoc);
      local.on("synced", () => setLocalSynced(true));
      const remote = new HocuspocusProvider({
        name: documentName,
        url: collaborationURL,
        document: ydoc,
        token: collabQuery?.token,
        connect: true,
        preserveConnection: false,
        onAuthenticationFailed: (auth: onAuthenticationFailedParameters) => {
          const payload = jwtDecode(collabQuery?.token);
          const now = Date.now().valueOf() / 1000;
          const isTokenExpired = now >= payload.exp;
          if (isTokenExpired) {
            refetchCollabToken().then((result) => {
              if (result.data?.token) {
                remote.disconnect();
                setTimeout(() => {
                  remote.configuration.token = result.data.token;
                  remote.connect();
                }, 100);
              }
            });
          }
        },
        onStatus: (status) => {
          if (status.status === "connected") {
            setYjsConnectionStatus(status.status);
          }
        },
      });
      remote.on("synced", () => setRemoteSynced(true));
      remote.on("disconnect", () => {
        setYjsConnectionStatus(WebSocketStatus.Disconnected);
      });
      providersRef.current = { local, remote };
      setProvidersReady(true);
    } else {
      setProvidersReady(true);
    }
    // Only destroy on final unmount
    return () => {
      providersRef.current?.remote.destroy();
      providersRef.current?.local.destroy();
      providersRef.current = null;
    };
  }, [pageId]);

  /*
  useEffect(() => {
    // Handle token updates by reconnecting with new token
    if (providersRef.current?.remote && collabQuery?.token) {
      const currentToken = providersRef.current.remote.configuration.token;
      if (currentToken !== collabQuery.token) {
        // Token has changed, need to reconnect with new token
        providersRef.current.remote.disconnect();
        providersRef.current.remote.configuration.token = collabQuery.token;
        providersRef.current.remote.connect();
      }
    }
  }, [collabQuery?.token]);
   */

  // Only connect/disconnect on tab/idle, not destroy
  useEffect(() => {
    if (!providersReady || !providersRef.current) return;
    const remoteProvider = providersRef.current.remote;
    if (
      isIdle &&
      documentState === "hidden" &&
      remoteProvider.status === WebSocketStatus.Connected
    ) {
      remoteProvider.disconnect();
      setIsCollabReady(false);
      return;
    }
    if (
      documentState === "visible" &&
      remoteProvider.status === WebSocketStatus.Disconnected
    ) {
      resetIdle();
      remoteProvider.connect();
      setTimeout(() => setIsCollabReady(true), 500);
    }
  }, [isIdle, documentState, providersReady, resetIdle]);

  const extensions = useMemo(() => {
    if (!remoteProvider || !currentUser?.user) return mainExtensions;
    return [
      ...mainExtensions,
      ...collabExtensions(remoteProvider, currentUser?.user),
    ];
  }, [remoteProvider, currentUser?.user]);

  const editor = useEditor(
    {
      extensions,
      editable,
      immediatelyRender: true,
      shouldRerenderOnTransaction: true,
      editorProps: {
        scrollThreshold: 80,
        scrollMargin: 80,
        handleDOMEvents: {
          keydown: (_view, event) => {
            if ((event.ctrlKey || event.metaKey) && event.code === 'KeyS') {
              event.preventDefault();
              return true;
            }
            if ((event.ctrlKey || event.metaKey) && event.code === 'KeyK') {
              searchSpotlight.open();
              return true;
            }
            if (["ArrowUp", "ArrowDown", "Enter"].includes(event.key)) {
              const slashCommand = document.querySelector("#slash-command");
              if (slashCommand) {
                return true;
              }
            }
            if (
              [
                "ArrowUp",
                "ArrowDown",
                "ArrowLeft",
                "ArrowRight",
                "Enter",
              ].includes(event.key)
            ) {
              const emojiCommand = document.querySelector("#emoji-command");
              if (emojiCommand) {
                return true;
              }
            }
          },
        },
        handlePaste: (view, event, slice) =>
          handlePaste(view, event, pageId, currentUser?.user.id),
        handleDrop: (view, event, _slice, moved) =>
          handleFileDrop(view, event, moved, pageId),
      },
      onCreate({ editor }) {
        if (editor) {
          // @ts-ignore
          setEditor(editor);
          editor.storage.pageId = pageId;
        }
      },
      onUpdate({ editor }) {
        if (editor.isEmpty) return;
        const editorJson = editor.getJSON();
        //update local page cache to reduce flickers
        debouncedUpdateContent(editorJson);
      },
    },
    [pageId, editable, remoteProvider]
  );

  const debouncedUpdateContent = useDebouncedCallback((newContent: any) => {
    const pageData = queryClient.getQueryData<IPage>(["pages", slugId]);

    if (pageData) {
      queryClient.setQueryData(["pages", slugId], {
        ...pageData,
        content: newContent,
        updatedAt: new Date(),
      });
    }
  }, 3000);

  const handleActiveCommentEvent = (event) => {
    const { commentId, resolved } = event.detail;

    if (resolved) {
      return;
    }

    setActiveCommentId(commentId);
    setAsideState({ tab: "comments", isAsideOpen: true });

    //wait if aside is closed
    setTimeout(() => {
      const selector = `div[data-comment-id="${commentId}"]`;
      const commentElement = document.querySelector(selector);
      commentElement?.scrollIntoView({ behavior: "smooth", block: "center" });
    }, 400);
  };

  useEffect(() => {
    document.addEventListener("ACTIVE_COMMENT_EVENT", handleActiveCommentEvent);
    return () => {
      document.removeEventListener(
        "ACTIVE_COMMENT_EVENT",
        handleActiveCommentEvent
      );
    };
  }, []);

  useEffect(() => {
    setActiveCommentId(null);
    setShowCommentPopup(false);
    setAsideState({ tab: "", isAsideOpen: false });
  }, [pageId]);

  useEffect(() => {
    if (remoteProvider?.status === WebSocketStatus.Connecting) {
      const timeout = setTimeout(() => {
        setYjsConnectionStatus(WebSocketStatus.Disconnected);
      }, 5000);
      return () => clearTimeout(timeout);
    }
  }, [remoteProvider?.status]);

  const isSynced = isLocalSynced && isRemoteSynced;

  useEffect(() => {
    const collabReadyTimeout = setTimeout(() => {
      if (
        !isCollabReady &&
        isSynced &&
        remoteProvider?.status === WebSocketStatus.Connected
      ) {
        setIsCollabReady(true);
      }
    }, 500);
    return () => clearTimeout(collabReadyTimeout);
  }, [isRemoteSynced, isLocalSynced, remoteProvider?.status]);

  useEffect(() => {
    // Only honor user default page edit mode preference and permissions
    if (editor) {
      if (userPageEditMode && editable) {
        if (userPageEditMode === PageEditMode.Edit) {
          editor.setEditable(true);
        } else if (userPageEditMode === PageEditMode.Read) {
          editor.setEditable(false);
        }
      } else {
        editor.setEditable(false);
      }
    }
  }, [userPageEditMode, editor, editable]);

  const hasConnectedOnceRef = useRef(false);
  const [showStatic, setShowStatic] = useState(true);

  useEffect(() => {
    if (
      !hasConnectedOnceRef.current &&
      remoteProvider?.status === WebSocketStatus.Connected
    ) {
      hasConnectedOnceRef.current = true;
      setShowStatic(false);
    }
  }, [remoteProvider?.status]);

  if (showStatic) {
    return (
      <EditorProvider
        editable={false}
        immediatelyRender={true}
        extensions={mainExtensions}
        content={content}
      />
    );
  }

  return (
    <div className="editor-container" style={{ position: "relative" }}>
      <div ref={menuContainerRef}>
        <EditorContent editor={editor} />

        {editor && (
          <SearchAndReplaceDialog editor={editor} editable={editable} />
        )}

        {editor && editor.isEditable && (
          <div>
            <EditorBubbleMenu editor={editor} />
            <TableMenu editor={editor} />
            <TableCellMenu editor={editor} appendTo={menuContainerRef} />
            <ImageMenu editor={editor} />
            <VideoMenu editor={editor} />
            <CalloutMenu editor={editor} />
            <SubpagesMenu editor={editor} />
            <ExcalidrawMenu editor={editor} />
            <DrawioMenu editor={editor} />
            <LinkMenu editor={editor} appendTo={menuContainerRef} />
          </div>
        )}
        {showCommentPopup && <CommentDialog editor={editor} pageId={pageId} />}
      </div>
      <div
        onClick={() => editor.commands.focus("end")}
        style={{ paddingBottom: "20vh" }}
      ></div>
    </div>
  );
}<|MERGE_RESOLUTION|>--- conflicted
+++ resolved
@@ -50,11 +50,8 @@
 import { FIVE_MINUTES } from "@/lib/constants.ts";
 import { PageEditMode } from "@/features/user/types/user.types.ts";
 import { jwtDecode } from "jwt-decode";
-<<<<<<< HEAD
+import { searchSpotlight } from '@/features/search/constants.ts';
 import { useAnchorScroll } from "./components/heading/use-anchor-scroll";
-=======
-import { searchSpotlight } from '@/features/search/constants.ts';
->>>>>>> 04ae1d72
 
 interface PageEditorProps {
   pageId: string;
