--- conflicted
+++ resolved
@@ -228,14 +228,6 @@
   CharacterCount.configure({
     wordCounter: (text) => countWords(text),
   }),
-<<<<<<< HEAD
-  UniqueID.configure({
-    types: ['heading'],
-    attributeName: 'nodeId',
-    generateID: () => generateEditorNodeId(),
-    filterTransaction: (transaction) => !isChangeOrigin(transaction),
-  }),
-=======
   SearchAndReplace.extend({
     addKeyboardShortcuts() {
       return {
@@ -252,7 +244,12 @@
       }
     },
   }).configure(),
->>>>>>> 5012a68d
+  UniqueID.configure({
+    types: ['heading'],
+    attributeName: 'nodeId',
+    generateID: () => generateEditorNodeId(),
+    filterTransaction: (transaction) => !isChangeOrigin(transaction),
+  }),
 ] as any;
 
 type CollabExtensions = (provider: HocuspocusProvider, user: IUser) => any[];
