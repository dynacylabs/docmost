--- conflicted
+++ resolved
@@ -21,7 +21,6 @@
 export function CalloutMenu({ editor }: EditorMenuProps) {
   const { t } = useTranslation();
 
-<<<<<<< HEAD
   const editorState = useEditorState({
     editor,
     selector: (ctx) => {
@@ -39,8 +38,7 @@
     },
   });
 
-=======
->>>>>>> dc065028
+
   const shouldShow = useCallback(
     ({ state }: ShouldShowProps) => {
       if (!state) {
@@ -75,8 +73,6 @@
     },
     [editor],
   );
-<<<<<<< HEAD
-=======
 
   const setCalloutIcon = useCallback(
     (emoji: any) => {
@@ -108,7 +104,6 @@
 
   const currentIcon = getCurrentIcon();
 
->>>>>>> dc065028
   return (
     <BaseBubbleMenu
       editor={editor}
