--- conflicted
+++ resolved
@@ -214,29 +214,6 @@
     return this.configService.get<string>('POSTHOG_KEY');
   }
 
-<<<<<<< HEAD
-  getSearchDriver(): string {
-    return this.configService
-      .get<string>('SEARCH_DRIVER', 'database')
-      .toLowerCase();
-  }
-
-  getTypesenseUrl(): string {
-    return this.configService
-      .get<string>('TYPESENSE_URL', 'http://localhost:8108')
-      .toLowerCase();
-  }
-
-  getTypesenseApiKey(): string {
-    return this.configService.get<string>('TYPESENSE_API_KEY');
-  }
-
-  getTypesenseLocale(): string {
-    return this.configService.get<string>('TYPESENSE_LOCALE', 'en').toLowerCase();
-  }
-
-=======
->>>>>>> 8334b24f
   // OIDC Configuration
   getOidcIssuer(): string {
     return this.configService.get<string>('OIDC_ISSUER');
@@ -277,8 +254,6 @@
   getOidcLogoutUrl(): string {
     return this.configService.get<string>('OIDC_LOGOUT_URL');
   }
-<<<<<<< HEAD
-=======
 
   getSearchDriver(): string {
     return this.configService
@@ -299,5 +274,65 @@
   getTypesenseLocale(): string {
     return this.configService.get<string>('TYPESENSE_LOCALE', 'en').toLowerCase();
   }
->>>>>>> 8334b24f
+
+  getSearchDriver(): string {
+    return this.configService
+      .get<string>('SEARCH_DRIVER', 'database')
+      .toLowerCase();
+  }
+
+  getTypesenseUrl(): string {
+    return this.configService
+      .get<string>('TYPESENSE_URL', 'http://localhost:8108')
+      .toLowerCase();
+  }
+
+  getTypesenseApiKey(): string {
+    return this.configService.get<string>('TYPESENSE_API_KEY');
+  }
+
+  getTypesenseLocale(): string {
+    return this.configService.get<string>('TYPESENSE_LOCALE', 'en').toLowerCase();
+  }
+
+  // OIDC Configuration
+  getOidcIssuer(): string {
+    return this.configService.get<string>('OIDC_ISSUER');
+  }
+
+  getOidcClientId(): string {
+    return this.configService.get<string>('OIDC_CLIENT_ID');
+  }
+
+  getOidcClientSecret(): string {
+    return this.configService.get<string>('OIDC_CLIENT_SECRET');
+  }
+
+  getOidcRedirectUri(): string {
+    const configuredUri = this.configService.get<string>('OIDC_REDIRECT_URI');
+    if (configuredUri) {
+      return configuredUri;
+    }
+    // Default to APP_URL/api/auth/oidc/callback
+    return `${this.getAppUrl()}/api/auth/oidc/callback`;
+  }
+
+  isOidcAutoProvision(): boolean {
+    const autoProvision = this.configService
+      .get<string>('OIDC_AUTO_PROVISION', 'true')
+      .toLowerCase();
+    return autoProvision === 'true';
+  }
+
+  isOidcEnabled(): boolean {
+    return !!(
+      this.getOidcIssuer() &&
+      this.getOidcClientId() &&
+      this.getOidcClientSecret()
+    );
+  }
+
+  getOidcLogoutUrl(): string {
+    return this.configService.get<string>('OIDC_LOGOUT_URL');
+  }
 }