import { Injectable } from '@nestjs/common';
import { ConfigService } from '@nestjs/config';
import ms, { StringValue } from 'ms';

@Injectable()
export class EnvironmentService {
  constructor(private configService: ConfigService) {}

  getNodeEnv(): string {
    return this.configService.get<string>('NODE_ENV', 'development');
  }

  getAppUrl(): string {
    const rawUrl =
      this.configService.get<string>('APP_URL') ||
      `http://localhost:${this.getPort()}`;

    const { origin } = new URL(rawUrl);
    return origin;
  }

  isHttps(): boolean {
    const appUrl = this.configService.get<string>('APP_URL');
    try {
      const url = new URL(appUrl);
      return url.protocol === 'https:';
    } catch (error) {
      return false;
    }
  }

  getSubdomainHost(): string {
    return this.configService.get<string>('SUBDOMAIN_HOST');
  }

  getPort(): number {
    return parseInt(this.configService.get<string>('PORT', '3000'));
  }

  getAppSecret(): string {
    return this.configService.get<string>('APP_SECRET');
  }

  getDatabaseURL(): string {
    return this.configService.get<string>('DATABASE_URL');
  }

  getDatabaseMaxPool(): number {
    return parseInt(this.configService.get<string>('DATABASE_MAX_POOL', '10'));
  }

  getRedisUrl(): string {
    return this.configService.get<string>(
      'REDIS_URL',
      'redis://localhost:6379',
    );
  }

  getJwtTokenExpiresIn(): string {
    return this.configService.get<string>('JWT_TOKEN_EXPIRES_IN', '90d');
  }

  getCookieExpiresIn(): Date {
    const expiresInStr = this.getJwtTokenExpiresIn();
    let msUntilExpiry: number;
    try {
      msUntilExpiry = ms(expiresInStr as StringValue);
    } catch (err) {
      msUntilExpiry = ms('90d');
    }
    return new Date(Date.now() + msUntilExpiry);
  }

  getStorageDriver(): string {
    return this.configService.get<string>('STORAGE_DRIVER', 'local');
  }

  getFileUploadSizeLimit(): string {
    return this.configService.get<string>('FILE_UPLOAD_SIZE_LIMIT', '50mb');
  }

  getFileImportSizeLimit(): string {
    return this.configService.get<string>('FILE_IMPORT_SIZE_LIMIT', '200mb');
  }

  getAwsS3AccessKeyId(): string {
    return this.configService.get<string>('AWS_S3_ACCESS_KEY_ID');
  }

  getAwsS3SecretAccessKey(): string {
    return this.configService.get<string>('AWS_S3_SECRET_ACCESS_KEY');
  }

  getAwsS3Region(): string {
    return this.configService.get<string>('AWS_S3_REGION');
  }

  getAwsS3Bucket(): string {
    return this.configService.get<string>('AWS_S3_BUCKET');
  }

  getAwsS3Endpoint(): string {
    return this.configService.get<string>('AWS_S3_ENDPOINT');
  }

  getAwsS3ForcePathStyle(): boolean {
    return this.configService.get<boolean>('AWS_S3_FORCE_PATH_STYLE');
  }

  getAwsS3Url(): string {
    return this.configService.get<string>('AWS_S3_URL');
  }

  getMailDriver(): string {
    return this.configService.get<string>('MAIL_DRIVER', 'log');
  }

  getMailFromAddress(): string {
    return this.configService.get<string>('MAIL_FROM_ADDRESS');
  }

  getMailFromName(): string {
    return this.configService.get<string>('MAIL_FROM_NAME', 'Docmost');
  }

  getSmtpHost(): string {
    return this.configService.get<string>('SMTP_HOST');
  }

  getSmtpPort(): number {
    return parseInt(this.configService.get<string>('SMTP_PORT'));
  }

  getSmtpSecure(): boolean {
    const secure = this.configService
      .get<string>('SMTP_SECURE', 'false')
      .toLowerCase();
    return secure === 'true';
  }

  getSmtpIgnoreTLS(): boolean {
    const ignoretls = this.configService
      .get<string>('SMTP_IGNORETLS', 'false')
      .toLowerCase();
    return ignoretls === 'true';
  }

  getSmtpUsername(): string {
    return this.configService.get<string>('SMTP_USERNAME');
  }

  getSmtpPassword(): string {
    return this.configService.get<string>('SMTP_PASSWORD');
  }

  getPostmarkToken(): string {
    return this.configService.get<string>('POSTMARK_TOKEN');
  }

  getDrawioUrl(): string {
    return this.configService.get<string>('DRAWIO_URL');
  }

  isCloud(): boolean {
    const cloudConfig = this.configService
      .get<string>('CLOUD', 'false')
      .toLowerCase();
    return cloudConfig === 'true';
  }

  isSelfHosted(): boolean {
    return !this.isCloud();
  }

  getStripePublishableKey(): string {
    return this.configService.get<string>('STRIPE_PUBLISHABLE_KEY');
  }

  getStripeSecretKey(): string {
    return this.configService.get<string>('STRIPE_SECRET_KEY');
  }

  getStripeWebhookSecret(): string {
    return this.configService.get<string>('STRIPE_WEBHOOK_SECRET');
  }

  getBillingTrialDays(): number {
    return parseInt(this.configService.get<string>('BILLING_TRIAL_DAYS', '14'));
  }

  getCollabUrl(): string {
    return this.configService.get<string>('COLLAB_URL');
  }

  isCollabDisableRedis(): boolean {
    const isStandalone = this.configService
      .get<string>('COLLAB_DISABLE_REDIS', 'false')
      .toLowerCase();
    return isStandalone === 'true';
  }

  isDisableTelemetry(): boolean {
    const disable = this.configService
      .get<string>('DISABLE_TELEMETRY', 'false')
      .toLowerCase();
    return disable === 'true';
  }

  getPostHogHost(): string {
    return this.configService.get<string>('POSTHOG_HOST');
  }

  getPostHogKey(): string {
    return this.configService.get<string>('POSTHOG_KEY');
  }

<<<<<<< HEAD
  getOpenAiApiKey(): string {
    return this.configService.get<string>('OPENAI_API_KEY');
  }

  getOpenAiApiUrl(): string {
    return this.configService.get<string>('OPENAI_API_URL');
  }

  getOpenAiEmbeddingModel(): string {
    return this.configService.get<string>(
      'OPENAI_EMBEDDING_MODEL',
      'text-embedding-3-small',
    );
  }

  getOpenAiCompletionModel(): string {
    return this.configService.get<string>(
      'OPENAI_COMPLETION_MODEL',
      'gpt-4o-mini',
    );
  }

  isAIEnabled(): string {
    return this.configService.get<string>('ENABLE_AI');
  }

  isAIVectorSearchEnabled(): string {
    return this.configService.get<string>('AI_VECTOR_SEARCH');
=======
  getSearchDriver(): string {
    return this.configService
      .get<string>('SEARCH_DRIVER', 'database')
      .toLowerCase();
  }

  getTypesenseUrl(): string {
    return this.configService
      .get<string>('TYPESENSE_URL', 'http://localhost:8108')
      .toLowerCase();
  }

  getTypesenseApiKey(): string {
    return this.configService.get<string>('TYPESENSE_API_KEY');
  }

  getTypesenseLocale(): string {
    return this.configService.get<string>('TYPESENSE_LOCALE', 'en').toLowerCase();
>>>>>>> 042836cb
  }
}<|MERGE_RESOLUTION|>--- conflicted
+++ resolved
@@ -214,7 +214,26 @@
     return this.configService.get<string>('POSTHOG_KEY');
   }
 
-<<<<<<< HEAD
+  getSearchDriver(): string {
+    return this.configService
+      .get<string>('SEARCH_DRIVER', 'database')
+      .toLowerCase();
+  }
+
+  getTypesenseUrl(): string {
+    return this.configService
+      .get<string>('TYPESENSE_URL', 'http://localhost:8108')
+      .toLowerCase();
+  }
+
+  getTypesenseApiKey(): string {
+    return this.configService.get<string>('TYPESENSE_API_KEY');
+  }
+
+  getTypesenseLocale(): string {
+    return this.configService.get<string>('TYPESENSE_LOCALE', 'en').toLowerCase();
+  }
+
   getOpenAiApiKey(): string {
     return this.configService.get<string>('OPENAI_API_KEY');
   }
@@ -243,25 +262,5 @@
 
   isAIVectorSearchEnabled(): string {
     return this.configService.get<string>('AI_VECTOR_SEARCH');
-=======
-  getSearchDriver(): string {
-    return this.configService
-      .get<string>('SEARCH_DRIVER', 'database')
-      .toLowerCase();
-  }
-
-  getTypesenseUrl(): string {
-    return this.configService
-      .get<string>('TYPESENSE_URL', 'http://localhost:8108')
-      .toLowerCase();
-  }
-
-  getTypesenseApiKey(): string {
-    return this.configService.get<string>('TYPESENSE_API_KEY');
-  }
-
-  getTypesenseLocale(): string {
-    return this.configService.get<string>('TYPESENSE_LOCALE', 'en').toLowerCase();
->>>>>>> 042836cb
   }
 }