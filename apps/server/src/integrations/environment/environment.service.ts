--- conflicted
+++ resolved
@@ -214,7 +214,6 @@
     return this.configService.get<string>('POSTHOG_KEY');
   }
 
-<<<<<<< HEAD
   // OIDC Configuration
   getOidcIssuer(): string {
     return this.configService.get<string>('OIDC_ISSUER');
@@ -254,7 +253,8 @@
 
   getOidcLogoutUrl(): string {
     return this.configService.get<string>('OIDC_LOGOUT_URL');
-=======
+  }
+
   getSearchDriver(): string {
     return this.configService
       .get<string>('SEARCH_DRIVER', 'database')
@@ -273,6 +273,5 @@
 
   getTypesenseLocale(): string {
     return this.configService.get<string>('TYPESENSE_LOCALE', 'en').toLowerCase();
->>>>>>> 042836cb
   }
 }