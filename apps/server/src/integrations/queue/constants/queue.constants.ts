--- conflicted
+++ resolved
@@ -4,11 +4,8 @@
   GENERAL_QUEUE = '{general-queue}',
   BILLING_QUEUE = '{billing-queue}',
   FILE_TASK_QUEUE = '{file-task-queue}',
-<<<<<<< HEAD
+  SEARCH_QUEUE = '{search-queue}',
   AI_QUEUE = '{ai-queue}',
-=======
-  SEARCH_QUEUE = '{search-queue}',
->>>>>>> 042836cb
 }
 
 export enum QueueJob {
@@ -31,10 +28,6 @@
   IMPORT_TASK = 'import-task',
   EXPORT_TASK = 'export-task',
 
-<<<<<<< HEAD
-  GENERATE_PAGE_EMBEDDINGS = 'generate-page-embeddings',
-  DELETE_PAGE_EMBEDDINGS = 'delete-page-embeddings',
-=======
   SEARCH_INDEX_PAGE = 'search-index-page',
   SEARCH_INDEX_PAGES = 'search-index-pages',
   SEARCH_INDEX_COMMENT = 'search-index-comment',
@@ -51,5 +44,7 @@
   PAGE_SOFT_DELETED = 'page-soft-deleted',
   PAGE_RESTORED = 'page-restored',
   PAGE_DELETED = 'page-deleted',
->>>>>>> 042836cb
+
+  GENERATE_PAGE_EMBEDDINGS = 'generate-page-embeddings',
+  DELETE_PAGE_EMBEDDINGS = 'delete-page-embeddings',
 }