import { Global, Module } from '@nestjs/common';
import { BullModule } from '@nestjs/bullmq';
import { EnvironmentService } from '../environment/environment.service';
import { createRetryStrategy, parseRedisUrl } from '../../common/helpers';
import { QueueName } from './constants';
import { BacklinksProcessor } from './processors/backlinks.processor';

@Global()
@Module({
  imports: [
    BullModule.forRootAsync({
      useFactory: (environmentService: EnvironmentService) => {
        const redisConfig = parseRedisUrl(environmentService.getRedisUrl());
        return {
          connection: {
            host: redisConfig.host,
            port: redisConfig.port,
            password: redisConfig.password,
            db: redisConfig.db,
            family: redisConfig.family,
            retryStrategy: createRetryStrategy(),
          },
          defaultJobOptions: {
            attempts: 3,
            backoff: {
              type: 'exponential',
              delay: 20 * 1000,
            },
            removeOnComplete: {
              count: 200,
            },
            removeOnFail: {
              count: 100,
            },
          },
        };
      },
      inject: [EnvironmentService],
    }),
    BullModule.registerQueue({
      name: QueueName.EMAIL_QUEUE,
    }),
    BullModule.registerQueue({
      name: QueueName.ATTACHMENT_QUEUE,
    }),
    BullModule.registerQueue({
      name: QueueName.GENERAL_QUEUE,
    }),
    BullModule.registerQueue({
      name: QueueName.BILLING_QUEUE,
    }),
    BullModule.registerQueue({
      name: QueueName.FILE_TASK_QUEUE,
      defaultJobOptions: {
        removeOnComplete: true,
        removeOnFail: true,
        attempts: 1,
      },
    }),
    BullModule.registerQueue({
<<<<<<< HEAD
      name: QueueName.AI_QUEUE,
      defaultJobOptions: {
        removeOnComplete: true,
        removeOnFail: true,
        attempts: 1,
=======
      name: QueueName.SEARCH_QUEUE,
      defaultJobOptions: {
        removeOnComplete: true,
        removeOnFail: true,
        attempts: 2,
>>>>>>> 042836cb
      },
    }),
  ],
  exports: [BullModule],
  providers: [BacklinksProcessor],
})
export class QueueModule {}<|MERGE_RESOLUTION|>--- conflicted
+++ resolved
@@ -58,19 +58,19 @@
       },
     }),
     BullModule.registerQueue({
-<<<<<<< HEAD
+      name: QueueName.SEARCH_QUEUE,
+      defaultJobOptions: {
+        removeOnComplete: true,
+        removeOnFail: true,
+        attempts: 2,
+      },
+    }),
+    BullModule.registerQueue({
       name: QueueName.AI_QUEUE,
       defaultJobOptions: {
         removeOnComplete: true,
         removeOnFail: true,
         attempts: 1,
-=======
-      name: QueueName.SEARCH_QUEUE,
-      defaultJobOptions: {
-        removeOnComplete: true,
-        removeOnFail: true,
-        attempts: 2,
->>>>>>> 042836cb
       },
     }),
   ],
