--- conflicted
+++ resolved
@@ -10,12 +10,7 @@
 import { TextStyle } from '@tiptap/extension-text-style';
 import { Color } from '@tiptap/extension-color';
 import { Youtube } from '@tiptap/extension-youtube';
-<<<<<<< HEAD
-import Table from '@tiptap/extension-table';
-import TableHeader from '@tiptap/extension-table-header';
 import UniqueID from '@tiptap/extension-unique-id';
-=======
->>>>>>> 5012a68d
 import {
   Callout,
   Comment,
@@ -85,13 +80,10 @@
   Excalidraw,
   Embed,
   Mention,
-<<<<<<< HEAD
   UniqueID.configure({
     types: ['heading'],
     attributeName: 'nodeId',
   }),
-=======
->>>>>>> 5012a68d
 ] as any;
 
 export function jsonToHtml(tiptapJson: any) {
