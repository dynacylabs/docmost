--- conflicted
+++ resolved
@@ -122,14 +122,12 @@
 export type InsertableUserMFA = Insertable<_UserMFA>;
 export type UpdatableUserMFA = Updateable<Omit<_UserMFA, 'id'>>;
 
-<<<<<<< HEAD
-// Page Embedding
-export type Embedding = Selectable<Embeddings>;
-export type InsertableEmbedding = Insertable<Embeddings>;
-export type UpdatableEmbedding = Updateable<Omit<Embeddings, 'id'>>;
-=======
 // Api Keys
 export type ApiKey = Selectable<ApiKeys>;
 export type InsertableApiKey = Insertable<ApiKeys>;
 export type UpdatableApiKey = Updateable<Omit<ApiKeys, 'id'>>;
->>>>>>> 042836cb
+
+// Page Embedding
+export type Embedding = Selectable<Embeddings>;
+export type InsertableEmbedding = Insertable<Embeddings>;
+export type UpdatableEmbedding = Updateable<Omit<Embeddings, 'id'>>;